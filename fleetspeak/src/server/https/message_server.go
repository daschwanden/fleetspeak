--- conflicted
+++ resolved
@@ -109,11 +109,7 @@
 		return
 	}
 
-<<<<<<< HEAD
-	cert, err := GetClientCert(req, s.p.ClientCertHeader, s.p.FrontendMode, s.p.ClientCertChecksumHeader)
-=======
 	cert, err := GetClientCert(req, s.p.FrontendConfig)
->>>>>>> 75a76baf
 	if err != nil {
 		pi.Status = http.StatusBadRequest
 		http.Error(res, err.Error(), pi.Status)
